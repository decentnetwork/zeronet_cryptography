use base64::DecodeError;
use secp256k1::Error as SecpError;
use thiserror::Error;

#[derive(Error, Debug, Eq, PartialEq)]
pub enum CryptError {
<<<<<<< HEAD
  #[error("Failed to decode signature")]
  DecodeSignatureFailure,
  #[error("Failed to recover ID")]
  RecoveryIdFailure,
  #[error("Failed to recover signature")]
  RecoverableSignatureFailure,
  #[error("Something wrong with the message")]
  MessageFailure,
  #[error("Public key somethng")]
  PublicKeyFailure,
  #[error("Address mismatch ({0})")]
  AddressMismatch(String),
  #[error("Private key failure")]
  PrivateKeyFailure,
  #[error("Invalid WIF private key")]
  InvalidWIFPrivKey,
  #[error("Invalid network key (expected mainnet)")]
  InvalidNetworkKey
=======
    #[error("Failed to decode signature")]
    DecodeSignatureFailure,
    #[error("Failed to recover ID")]
    RecoveryIdFailure,
    #[error("Failed to recover signature")]
    RecoverableSignatureFailure,
    #[error("Something wrong with the message")]
    MessageFailure,
    #[error("Public key somethng")]
    PublicKeyFailure,
    #[error("Address mismatch ({0})")]
    AddressMismatch(String),
    #[error("Private key failure")]
    PrivateKeyFailure,
    #[error("Invalid WIF private key")]
    InvalidWIFPrivKey,
    #[error("Invalid network key (expected mainnet)")]
    InvalidNetworkKey,
>>>>>>> 1bb86fa1
}

impl From<DecodeError> for CryptError {
    fn from(_: DecodeError) -> CryptError {
        CryptError::DecodeSignatureFailure
    }
}

impl From<SecpError> for CryptError {
    fn from(error: SecpError) -> CryptError {
        match error {
            SecpError::InvalidRecoveryId => CryptError::RecoveryIdFailure,
            SecpError::InvalidSignature => CryptError::RecoverableSignatureFailure,
            SecpError::InvalidMessage => CryptError::MessageFailure,
            SecpError::InvalidPublicKey => CryptError::PublicKeyFailure,
            _ => CryptError::RecoverableSignatureFailure,
        }
    }
}<|MERGE_RESOLUTION|>--- conflicted
+++ resolved
@@ -4,26 +4,6 @@
 
 #[derive(Error, Debug, Eq, PartialEq)]
 pub enum CryptError {
-<<<<<<< HEAD
-  #[error("Failed to decode signature")]
-  DecodeSignatureFailure,
-  #[error("Failed to recover ID")]
-  RecoveryIdFailure,
-  #[error("Failed to recover signature")]
-  RecoverableSignatureFailure,
-  #[error("Something wrong with the message")]
-  MessageFailure,
-  #[error("Public key somethng")]
-  PublicKeyFailure,
-  #[error("Address mismatch ({0})")]
-  AddressMismatch(String),
-  #[error("Private key failure")]
-  PrivateKeyFailure,
-  #[error("Invalid WIF private key")]
-  InvalidWIFPrivKey,
-  #[error("Invalid network key (expected mainnet)")]
-  InvalidNetworkKey
-=======
     #[error("Failed to decode signature")]
     DecodeSignatureFailure,
     #[error("Failed to recover ID")]
@@ -42,7 +22,6 @@
     InvalidWIFPrivKey,
     #[error("Invalid network key (expected mainnet)")]
     InvalidNetworkKey,
->>>>>>> 1bb86fa1
 }
 
 impl From<DecodeError> for CryptError {
